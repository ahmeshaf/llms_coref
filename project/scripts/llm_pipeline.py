import numpy as np
import openai
import os
import pickle
import re
import typer

from collections import defaultdict
from datetime import datetime
from dotenv import find_dotenv, load_dotenv
from langchain import LLMChain, PromptTemplate
from langchain.callbacks import get_openai_callback
from langchain.chat_models import ChatOpenAI
from langchain.output_parsers import StructuredOutputParser
from pathlib import Path
from typing import Dict, List, Tuple
from tqdm import tqdm

from .coref_prompt_collections import (
    baseline_output_parser,
    baseline_prompt,
    cot_output_parser,
    eightshot_prompt,
    explanation_prompt,
    fourshot_prompt,
    twoshot_prompt,
    zeroshot_prompt,
)

from .bert.helper import get_context
from .helper import evaluate, ensure_path

# global variables
split_index_map = {"train": 0, "dev": 1, "test": 2}

app = typer.Typer()


def prompt_and_parser_factory(
    prompt_type: str,
) -> Tuple[PromptTemplate, StructuredOutputParser]:
    if prompt_type == "baseline":
        return baseline_prompt, baseline_output_parser
    elif prompt_type == "zeroshot":
        return zeroshot_prompt, cot_output_parser
    elif prompt_type == "twoshot":
        return twoshot_prompt, cot_output_parser
    elif prompt_type == "fourshot":
        return fourshot_prompt, cot_output_parser
    elif prompt_type == "eightshot":
        return eightshot_prompt, cot_output_parser
    else:
        raise ValueError(f"Invalid prompt type: {prompt_type}")


def extract_answers(strings):
    # Regular expression to extract the "Answer" part
    pattern = r'"Answer":\s*"(\w+)"'
    answers = []
    matches = re.findall(pattern, strings)
    answers.extend(matches)
    return answers


def llm_coref(
    event_pairs: List[Tuple[str, str]],
    mention_map: Dict,
    prompt: PromptTemplate,
    parser: StructuredOutputParser,
    cache_file: Path = "/tmp/gpt_pred_coref.pkl",
    gpt_version: str = "gpt-4",
    save_folder: Path = "../../llm_results",
    text_key: str = "marked_doc",
    run_name: str = "baseline",
    temperature: float = 0.7
) -> Dict:
    """
    Predict coreference using the LLM (Language Model) for provided event pairs.

    Parameters
    ----------
    event_pairs : list of tuple of str
        A list of event pairs where each pair is represented as a tuple of event IDs.
    mention_map : dict
        A dictionary mapping event IDs to their respective data.
        Data should include 'bert_sentence' representing the event's sentence.
    prompt : PromptTemplate
        A template for the LLM prompt to query the model.
    parser : StructuredOutputParser
        A parser to extract structured output from the LLM's response.
    gpt_version : str, optional
        The version of the GPT model to use. Default is "gpt-4".
    cache_file: Path
    text_key: str
    run_name: str
    save_folder : str, optional
        Folder to save the prediction results. Default is "../../llm_results".
    temperature: float


    Returns
    -------
    list of int
        A list of prediction results, where 1 represents 'True' and 0 represents 'False'.
    dict
        A dictionary containing detailed prediction results for each event pair,
        including event IDs, event sentences, and parsed predictions.
    """
    ensure_path(cache_file)

    if cache_file.exists():
        raw_cache = pickle.load(open(cache_file, "rb"))
    else:
        raw_cache = {}

    result_list = []
    result_dict = defaultdict(dict)

    # initialize the llm
    llm = ChatOpenAI(
        temperature=temperature, model=gpt_version, request_timeout=180
    )  # Set the request_timeout to 180 seconds
    chain = LLMChain(llm=llm, prompt=prompt)

    # predict
    for evt_pair in tqdm(event_pairs):
        event1_id = evt_pair[0]
        event2_id = evt_pair[1]
        event1_data = mention_map.get(event1_id)
        event2_data = mention_map.get(event2_id)

        if event1_data is None or event2_data is None:
            continue

        event1_text = get_context(event1_data, text_key)
        event2_text = get_context(event2_data, text_key)

        format_prompt = chain.prompt.format_prompt(event1=event1_text, event2=event2_text)

        if evt_pair in raw_cache:
            predict = raw_cache[evt_pair]["predict"]
        else:
            with get_openai_callback() as cb:
                predict = chain.run(event1=event1_text, event2=event2_text)
                predict_cost = {
                    "Total": cb.total_tokens,
                    "Prompt": cb.prompt_tokens,
                    "Completion": cb.completion_tokens,
                    "Cost": cb.total_cost
                }
                raw_cache[evt_pair] = {"predict": predict, "predict_cost": predict_cost}
                pickle.dump(raw_cache, open(cache_file, "wb"))

        try:
            predict_dict = parser.parse(predict)

        except Exception as e:
            print(e)
            print("Wrong format found!")
            # llm might occasionally generate multiple predictions
            # in this case, we take the first one, following the setting in the paper cot.
            answers = extract_answers(str(predict))
            print("total answers detected: ", len(answers))
            predict_dict = {"Answer": answers[0]}

<<<<<<< HEAD
=======
        result_list.append(predict_dict["Answer"])
        format_prompt = chain.prompt.format_prompt(event1=event1, event2=event2)

>>>>>>> 6ca75254
        result_dict[evt_pair] = {
            "event1_id": event1_id,
            "event2_id": event2_id,
            "event1": event1_text,
            "event2": event2_text,
            "event1_trigger": event1_data["mention_text"],
            "event2_trigger": event2_data["mention_text"],
            "predict_raw": predict,
            "predict_dict": predict_dict,
        }

    # Save the result_dict
    save_folder = os.path.join(save_folder, run_name)
    if not os.path.exists(save_folder):
        os.makedirs(save_folder)
    timestamp = datetime.now().strftime("%Y-%m-%d_%H-%M-%S")
    save_path = os.path.join(
        save_folder,
        f"{gpt_version}_{run_name}_predict_result_{timestamp}.pkl",
    )
    pickle.dump(result_dict, open(save_path, "wb"))
    print(f"Saved prediction results to {save_path}")

    result_list = [1 if r == "True" else 0 for r in result_list]
    return result_list, result_dict


def llm_explanation(
    event_pairs: List[Tuple[str, str]],
    mention_map: Dict,
    prompt: PromptTemplate,
    gpt_version: str = "gpt-4",
    save_folder: Path = "../../llm_explanation",
    text_key: str = "marked_doc",
):
    result_dict = defaultdict(dict)
    llm = ChatOpenAI(temperature=0.0, model=gpt_version, request_timeout=180)
    chain = LLMChain(llm=llm, prompt=prompt)

    for evt_pair in tqdm(event_pairs):
        event1_id = evt_pair[0]
        event2_id = evt_pair[1]

        event1_data = mention_map.get(event1_id)
        event2_data = mention_map.get(event2_id)

        if event1_data is None or event2_data is None:
            continue

        event1_label = event1_data["gold_cluster"]
        event2_label = event2_data["gold_cluster"]
        true_label = "True" if event1_label == event2_label else "False"

        event1 = get_context(event1_data, text_key)
        event2 = get_context(event2_data, text_key)

        answer = chain.run(event1=event1, event2=event2, true_label=true_label)
        format_prompt = chain.prompt.format_prompt(
            event1=event1, event2=event2, true_label=true_label
        )

        result_dict[evt_pair] = {
            "prompt": format_prompt,
            "event1_id": event1_id,
            "event2_id": event2_id,
            "event1": event1,
            "event2": event2,
            "event1_label": event1_label,
            "event2_label": event2_label,
            "eveent1_trigger": event1_data["mention_text"],
            "event2_trigger": event2_data["mention_text"],
            "answer": answer,
        }

    # Save the result_dict
    if not os.path.exists(save_folder):
        os.makedirs(save_folder)
    timestamp = datetime.now().strftime("%Y-%m-%d_%H-%M-%S")
    save_path = os.path.join(
        save_folder, f"{gpt_version}_explanation_result_{timestamp}.pkl"
    )
    pickle.dump(result_dict, open(save_path, "wb"))
    print(f"Saved explanation results to {save_path}")

    return result_dict


@app.command()
def run_llm_pipeline(
    dataset_folder: str,
    split: str,
    mention_pairs_path: Path,
    results_file: Path,
    debug: bool = False,
    gpt_version: str = "gpt-4",
    gpt_raw_cache_file: Path = "/tmp/gpt.cache",
    experiment_name: str = "baseline",
):
    ensure_path(gpt_raw_cache_file)
    # Set up openai api key
    _ = load_dotenv(find_dotenv())  # Read local .env file
    openai.api_key = os.environ["OPENAI_API_KEY"]

    # Read the mention_map from the dataset_folder
    mention_map = pickle.load(open(dataset_folder + "/mention_map.pkl", "rb"))

    split_mention_ids = [
        m_id
        for m_id, m in mention_map.items()
        if m["men_type"] == "evt" and m["split"] == split
    ]

    # Get the mention pairs
    mention_pairs = sorted(pickle.load(open(mention_pairs_path, "rb")))
<<<<<<< HEAD
    mention_pairs = [tuple(sorted(p)) for p in mention_pairs]
=======
    if not isinstance(mention_pairs, list):
        mention_pairs = list(mention_pairs)
>>>>>>> 6ca75254

    # debug
    if debug:
        print("Total mention ids: ", len(split_mention_ids))
        print("Total mention pairs: ", len(mention_pairs))
        mention_pairs = mention_pairs[:5]

    prompt, parser = prompt_and_parser_factory(experiment_name)

    result_list, _ = llm_coref(
        mention_pairs,
        mention_map,
        prompt,
        parser,
        gpt_version,
        save_folder=save_folder,
        run_name=experiment_name,
    )

    # Evaluate the result
    result_array = np.array(result_list)

    mention_pairs = [tuple(sorted(p)) for p in mention_pairs]
    scores = evaluate(
        mention_map, split_mention_ids, mention_pairs, similarity_matrix=result_array
    )

    pickle.dump(
        (mention_pairs, result_array, result_array),
        open(results_file, "wb"),
    )

    print(scores)


@app.command()
def run_llm_explanation(
    dataset_folder: str,
    mention_pairs_path: Path,
    debug: bool = False,
    gpt_version: str = "gpt-4",
    save_folder: Path = "../../llm_explanation",
):
    # Set up openai api key
    _ = load_dotenv(find_dotenv())
    openai.api_key = os.environ["OPENAI_API_KEY"]

    # Read the mention_map from the dataset_folder
    mention_map = pickle.load(open(dataset_folder + "/mention_map.pkl", "rb"))

    # Get the mention pairs
    mention_pairs = sorted(pickle.load(open(mention_pairs_path, "rb")))

    if debug:
        print("Total mention pairs: ", len(mention_pairs))
        mention_pairs = mention_pairs[:5]

    result_dict = llm_explanation(
        mention_pairs, mention_map, explanation_prompt, gpt_version, save_folder
    )


if __name__ == "__main__":
    app()<|MERGE_RESOLUTION|>--- conflicted
+++ resolved
@@ -126,6 +126,7 @@
     for evt_pair in tqdm(event_pairs):
         event1_id = evt_pair[0]
         event2_id = evt_pair[1]
+
         event1_data = mention_map.get(event1_id)
         event2_data = mention_map.get(event2_id)
 
@@ -153,22 +154,16 @@
 
         try:
             predict_dict = parser.parse(predict)
+            result_list.append(predict)
 
         except Exception as e:
             print(e)
-            print("Wrong format found!")
             # llm might occasionally generate multiple predictions
             # in this case, we take the first one, following the setting in the paper cot.
             answers = extract_answers(str(predict))
             print("total answers detected: ", len(answers))
             predict_dict = {"Answer": answers[0]}
 
-<<<<<<< HEAD
-=======
-        result_list.append(predict_dict["Answer"])
-        format_prompt = chain.prompt.format_prompt(event1=event1, event2=event2)
-
->>>>>>> 6ca75254
         result_dict[evt_pair] = {
             "event1_id": event1_id,
             "event2_id": event2_id,
@@ -283,12 +278,7 @@
 
     # Get the mention pairs
     mention_pairs = sorted(pickle.load(open(mention_pairs_path, "rb")))
-<<<<<<< HEAD
     mention_pairs = [tuple(sorted(p)) for p in mention_pairs]
-=======
-    if not isinstance(mention_pairs, list):
-        mention_pairs = list(mention_pairs)
->>>>>>> 6ca75254
 
     # debug
     if debug:
@@ -311,7 +301,6 @@
     # Evaluate the result
     result_array = np.array(result_list)
 
-    mention_pairs = [tuple(sorted(p)) for p in mention_pairs]
     scores = evaluate(
         mention_map, split_mention_ids, mention_pairs, similarity_matrix=result_array
     )
